"""
User interface (CLI)

To be imported only by the interactive controlling process.
"""

import inspect
import os

from . import drivers, motors, data_path, client_or_None
from .util import uitools
from .util.uitools import ask, ask_yes_no, user_prompt
from .util.logs import logger as rootlogger
from . import manager

logger = rootlogger.getChild(__name__)

INVESTIGATIONS = None


def init(yes=None):
    """
    Initialize components of the setup.
    Syntax:
        init()
    """
    if yes:
        # Fake non-interactive to answer all questions automatically
        uitools.user_interactive = False

    # Experiment management
    man = manager.getManager()
    print(man.status())
    load_past_investigations()

    # Excillum
    if ask_yes_no("Connect to Excillum?"):
        if driver:=client_or_None('excillum'):
            drivers['excillum'] = driver

    # Smaract
    if ask_yes_no('Initialise smaracts?',
                  help="SmarAct are the 3-axis piezo translation stages for high-resolution sample movement"):
        if driver:=client_or_None('smaract'):
            drivers['smaract'] = driver
            from . import smaract
            motors['sx'] = smaract.Motor('sx', driver, axis=0)
            motors['sy'] = smaract.Motor('sy', driver, axis=2)
            motors['sz'] = smaract.Motor('sz', driver, axis=1)

    # Coarse stages
    if ask_yes_no('Initialise short branch coarse stages?'):
        # McLennan 1 (sample coarse x translation)
        if driver:=client_or_None('mclennan1'):
            drivers['mclennan1'] = driver
            from . import mclennan
            motors['ssx'] = mclennan.Motor('ssx', driver)

        # McLennan 2 (short branch detector coarse x translation)
        if driver:=client_or_None('mclennan2'):
            drivers['mclennan2'] = driver
            from . import mclennan
            motors['dsx'] = mclennan.Motor('dsx', driver)

        # McLennan 3 (long branch detector coarse x translation)
        if driver:=client_or_None('mclennan3'):
            drivers['mclennan3'] = driver
            from . import mclennan
            motors['dsx'] = mclennan.Motor('dsx', driver)

    if ask_yes_no('Initialise Varex detector?'):
        if driver := client_or_None('varex'):
            drivers['varex'] = driver

    #if ask_yes_no('Initialise PCO camera?'):
    #    pass

    #if ask_yes_no('Initialise Andor camera?'):
    #    pass

    #if ask_yes_no('Initialise microscope?'):
    #    pass

    if ask_yes_no('Initialise rotation stage?'):
        if driver := client_or_None('aerotech'):
            drivers['aerotech'] = driver
            from . import aerotech
            motors['rot'] = aerotech.Motor('rot', driver)

    if ask_yes_no('Initialise Newport XPS motors?'):
        if driver := client_or_None('xps1'):
            drivers['xps1'] = driver
            from . import xps
            motors['xps1'] = xps.Motor('xps1', driver)

        if driver := client_or_None('xps2'):
            drivers['xps2'] = driver
            from . import xps
            motors['xps2'] = xps.Motor('xps2', driver)

        if driver := client_or_None('xps3'):
            drivers['xps3'] = driver
            from . import xps
            motors['xps3'] = xps.Motor('xps3', driver)

    if ask_yes_no('Initialize mecademic robot?'):
        if driver := client_or_None('mecademic'):
            drivers['mecademic'] = driver
            from . import mecademic
            motors.update(mecademic.create_motors(driver))

    #if ask_yes_no('Initialise stage pseudomotors?'):
    #    print('TODO')
        # motors['sxl'] = labframe.Motor(
        #    'sxl', motors['sx'], motors['sz'], motors['rot'], axis=0)
        # motors['szl'] = labframe.Motor(
        #    'szl', motors['sx'], motors['sz'], motors['rot'], axis=1)

    if ask_yes_no('Initialise XPS motors?'):
        driver1 = instantiate_driver(name='xps1')
        driver2 = instantiate_driver(name='xps2')
        driver3 = instantiate_driver(name='xps3')
        drivers['xps1'] = driver1
        drivers['xps2'] = driver2
        drivers['xps3'] = driver3
        if driver1 or driver2 or driver3:
            from . import xps
        if driver1:
            motors['xps1'] = xps.Motor('xps1', driver1)  # remove "axis" parameter, get it from driver parameter
        if driver2:
            motors['xps2'] = xps.Motor('xps2', driver2)
        if driver3:
            motors['xps3'] = xps.Motor('xps3', driver3)


    if ask_yes_no('Dump motors and drivers in global namespace?'):
        # This is a bit of black magic
        for s in inspect.stack():
            if 'init' in s[4][0]:
                s[0].f_globals.update(motors)
                s[0].f_globals.update(drivers)
                break
<<<<<<< HEAD

    if yes:
        uitools.user_interactive = True

=======
    if yes:
        uitools.user_interactive = True
>>>>>>> 5f40eeae
    return


def init_dummy(yes=None):
    """
    Initialize the dummy component for testing
    """
    if yes:
        # Fake non-interactive to answer all questions automatically
        uitools.user_interactive = False

    if ask_yes_no("Start dummy driver?"):
        if driver := client_or_None('dummy'):
            drivers['dummy'] = driver


# Get data directly from file directory structure
def load_past_investigations(path=None):
    """
    Scan data_path directory structure and extract past investigations/experiments.

    """
    path = path or data_path

    investigations = {}

    all_inv = {f.name: f.path for f in os.scandir(path) if f.is_dir()}
    for inv, inv_path in all_inv.items():
        all_exp = {f.name: f.path for f in os.scandir(inv_path) if f.is_dir()}
        exp_dict = {}
        for exp, exp_path in all_exp.items():
            # Scan directories are of the format %05d or %05d_some_label
            all_scans = {int(f.name[:6]): f.name for f in os.scandir(exp_path) if f.is_dir()}
            exp_dict[exp] = all_scans

        # This updates the module-level dictionary
        investigations[inv] = exp_dict

    globals()['INVESTIGATIONS'] = investigations
    return investigations


def choose_investigation(name=None):
    """
    Interactive selection of investigation name.
    If non-interactive and `name` is not None: select/create
    investigation with name `name`.
    """
    # Load past investigations if needed
    if not INVESTIGATIONS:
        load_past_investigations(data_path)

    if name is not None:
        inv = name
    else:
        if not INVESTIGATIONS:
            inv = user_prompt('Enter new investigation name:')
        else:
            invkeys = list(INVESTIGATIONS.keys())
            values = list(range(len(invkeys)+1))
            labels = ['0) [new investigation]'] + [f'{i+1}) {v}' for i, v in enumerate(invkeys)]
            ichoice = ask('Select investigation', clab=labels, cval=values, multiline=True)
            if ichoice == 0:
                inv = user_prompt('Enter new investigation name:')
                INVESTIGATIONS[inv] = {}
            else:
                inv = invkeys[ichoice-1]
    manager.getManager().investigation = inv
    return inv


def choose_experiment(inv=None, name=None):
    """
    Interactive selection of experiment name.
    If non-interactive and `name` is not None: select/create
    experiment with name `name`.
    """
    # Load past investigations if needed
    if not INVESTIGATIONS:
        load_past_investigations(data_path)

    # Use global investigation name if none was provided
    if inv is None:
        inv = manager.getManager().investigation

    # This will break if inv is not a key of investigations
    # So be it. Create one first.
    experiments = INVESTIGATIONS[inv]

    # Now select or create new experiment
    if name is not None:
        exp = name
    else:
        if not experiments:
            exp = user_prompt('Enter new experiment name:')
        else:
            expkeys = list(experiments.keys())
            values = list(range(len(expkeys) + 1))
            labels = ['0) [new experiment]'] + [f'{i+1}) {v}' for i, v in enumerate(expkeys)]
            ichoice = ask('Select experiment:', clab=labels, cval=values, multiline=True)
            if ichoice == 0:
                exp = user_prompt('Enter new experiment name:')
            else:
                exp = expkeys[ichoice - 1]
    exp_path = os.path.join(os.path.join(data_path, inv), exp)
    print(f'Experiment: {exp} at {exp_path}')
    os.makedirs(exp_path, exist_ok=True)
    manager.getManager().experiment = exp
    return exp<|MERGE_RESOLUTION|>--- conflicted
+++ resolved
@@ -140,15 +140,9 @@
                 s[0].f_globals.update(motors)
                 s[0].f_globals.update(drivers)
                 break
-<<<<<<< HEAD
-
     if yes:
         uitools.user_interactive = True
 
-=======
-    if yes:
-        uitools.user_interactive = True
->>>>>>> 5f40eeae
     return
 
 
