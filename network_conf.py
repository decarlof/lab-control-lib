"""
Hard coded network values
"""
import socket
import logging

THIS_HOST = None
try:
    THIS_HOST = socket.gethostbyname(socket.gethostname() + '.local')
except socket.gaierror:
    logging.getLogger().warning('Could not find local IP')

# Controller IPs/hostnames
CONTROL_HOST = '127.0.0.1'
CAMSERVER_HOST = '?.?.?.?'

################################
# Device IPs/hostnames + ports #
################################

# Aerotech rotation stage
AEROTECH = {'DAEMON': (CONTROL_HOST, 15000),
            'DEVICE': ("?.?.?.?", 8000)
            }

SMARACT = {'DAEMON': (CONTROL_HOST, 15001),
           'DEVICE': ("?.?.?.?", 5000)
           }

# McLennan controller for bottom stages
MCLENNAN1 = {'DAEMON': (CONTROL_HOST, 15100),
             'DEVICE': ("?.?.?.?", 7776)
             }

MCLENNAN2 = {'DAEMON': (CONTROL_HOST, 15101),
             'DEVICE': ("?.?.?.?", 7777)
             }

MECA_ADDRESS = "172.19.234.28"
MECADEMIC = {'DAEMON': (CONTROL_HOST, 15200),
             #'DEVICE': ("172.19.248.34", 10000)
<<<<<<< HEAD
             'DEVICE': ("172.19.234.28", 10000)
=======
             'DEVICE': (MECA_ADDRESS, 10000),
             'MONITOR': (MECA_ADDRESS, 10001)
>>>>>>> e446c599
             }

EXCILLUM = {'DAEMON': (CONTROL_HOST, 15300),
            'DEVICE': ("?.?.?.?", 4944)
            }<|MERGE_RESOLUTION|>--- conflicted
+++ resolved
@@ -39,12 +39,8 @@
 MECA_ADDRESS = "172.19.234.28"
 MECADEMIC = {'DAEMON': (CONTROL_HOST, 15200),
              #'DEVICE': ("172.19.248.34", 10000)
-<<<<<<< HEAD
-             'DEVICE': ("172.19.234.28", 10000)
-=======
              'DEVICE': (MECA_ADDRESS, 10000),
              'MONITOR': (MECA_ADDRESS, 10001)
->>>>>>> e446c599
              }
 
 EXCILLUM = {'DAEMON': (CONTROL_HOST, 15300),
