"""
Proxy Device: decorators that expose a class and chose methods/properties
through network, using RpyC backend for communication.

Example code:

<<<<<<< HEAD
::

    @proxydevice(address=("127.0.0.1", 5055))
    class A:
        def __init__(self, x=1):
            self.x = x
            self.a = "abc"
            self.stop = False

        # A non-exposed call
        def do_something(self, y):
            self.x += y

        # An exposed call
        @proxycall()
        def get_multiple(self, y):
            return self.x * y

        # An exposed call allowed only for the client with admin rights
        @proxycall(admin=True)
        def set_a(self, a):
            self.a = a

        # A long task. Must be made non-blocking otherwise the sever will wait for return value
        @proxycall(admin=True, block=False)
        def long_task(self):
            for i in range(10):
                print(chr(i + 65))
                time.sleep(1)
                if self.stop:
                    self.stop = False
                    break
            return 1

        # Declaring the abort call, to be sent when ctrl-C is hit during a long call.
        @proxycall(interrupt=True)
        def abort(self):
            print("Aborting the long call!")
            self.stop = True

        # An exposed property
        @proxycall()
        @property
        def x_value(self):
            return self.x

        @x_value.setter
        def x_value(self, v):
            self.x = v

Create a normal instance:
::

    a = A()

Or on one computer:
::

    server = A.Server()

On another computer:
::

    a = A.Client()
    # now a has all methods that have been exposed by the proxycall decorator
    a.get_multiple(5)
     -> 5
=======
@proxydevice(address=("127.0.0.1", 5055))
class A:
    def __init__(self, x=1):
        self.x = x
        self.a = "abc"
        self.stop = False

    # A non-exposed call
    def do_something(self, y):
        self.x += y

    # An exposed call
    @proxycall()
    def get_multiple(self, y):
        # Print is rerouted to the admin client.
        print(f"The value is {y}")
        return self.x * y

    # An exposed call allowed only for the client with admin rights
    @proxycall(admin=True)
    def set_a(self, a):
        self.a = a

    # A long task. Must be made non-blocking otherwise the sever will wait for return value
    @proxycall(admin=True, block=False)
    def long_task(self):
        for i in range(10):
            print(chr(i + 65))
            time.sleep(1)
            if self.stop:
                self.stop = False
                break
        return 1

    # Declaring the abort call, to be sent when ctrl-C is hit during a long call.
    @proxycall(interrupt=True)
    def abort(self):
        print("Aborting the long call!")
        self.stop = True

    # "input" Routed to admin client
    @proxycall(admin=True)
    def get_value(self):
        a = input('Please enter value for "a" :)
        return a

    # An exposed property
    @proxycall()
    @property
    def x_value(self):
        return self.x

    @x_value.setter
    def x_value(self, v):
        self.x = v

# Create a normal instance:
a = A()

# OR

# On one computer:
server = A.Server()

# On another computer:
a = A.Client()
# now a has all methods that have been exposed by the proxycall decorator
a.get_multiple(5)
 -> 5
>>>>>>> 47cd1c2c

This file is part of lab-control-lib
(c) 2023-2024 Pierre Thibault (pthibault@units.it)
"""

import logging
import rpyc
import atexit
import threading
import inspect
import time
import sys
import traceback
import builtins
import pickle

from .util import Future
from .logs import logger as rootlogger

__all__ = ['proxydevice', 'proxycall', 'ProxyDeviceError']

logger = logging.getLogger(__name__)


def _m(obj):
    """
    Marshaller to avoid rpyc netrefs.
    """
    return pickle.dumps(obj)

def _um(s):
    """
    Unmarshaller.
    """
    return pickle.loads(s)


class ProxyDeviceError(Exception):
    pass


# Register custom error
rpyc.core.vinegar._generic_exceptions_cache[
    "lclib.util.proxydevice.ProxyDeviceError"] = ProxyDeviceError


class ThreadedServer(rpyc.ThreadedServer):
    """
    Minimal subclass that adds a callback for disconnect events.
    """

    def __init__(self, *args, **kwargs):
        self._disconnect_callback = kwargs.pop("disconnect_callback", None)
        super().__init__(*args, **kwargs)

    def _handle_connection(self, conn):
        super()._handle_connection(conn)
        if self._disconnect_callback:
            self._disconnect_callback(conn)


class WrapServiceBase(rpyc.Service):
    """
    Base class (dynamically augmented with other methods for the rpyc service.
    """

    # To be replaced by server instance in the dynamically generated subclass
    server = None

    def on_connect(self, conn):
        """
        Manage new client connection
        """
        # Store client connection object
        self.conn = conn

        # Thread id is used as unique id for this service (and this client)
        self.id = threading.get_ident()

        # Notify server of new connection
        self.server.new_client(self.id, self.conn)

        # Call parent class connect
        super().on_connect(conn)

    def exposed_create_instance(self, args, kwargs):
        """
        Attempt to create instance
        """
        return self.server.create_instance(args=args, kwargs=kwargs)

    def exposed_ask_admin(self, admin=None, force=None):
        """
        Request to become admin
        """
        return self.server.ask_admin(admin=admin, force=force)

    def exposed_kill(self):
        """
        Kill the server.
        """
        self.server.stop()

    def exposed_abort(self):
        """
        Abort call.
        """
        if self.server.interrupt_method is None:
            self.server.logger.error("Abort requested but no interrupt method exists!")
            return
        return self.server.interrupt_method()

    @classmethod
    def _new_exposed_method(cls, name, admin, block):
        """
        Add an "exposed" method to the server service class. The resulting
        method can be called by the client.

        Parameters:
        name (str): The name of the instance method
        admin (bool): If True, admin rights are required
        block (bool): If False, call instance method on a separate thread and
                      return immediately
        """
        if block:
            # Normal case: a method that grabs the lock and run the method
            def method(service_self, args, kwargs):
                # Check if admin rights are required
                if admin and not service_self.server.is_admin:
                    raise ProxyDeviceError(
                        f"Non-admin clients cannot run method {name}."
                    )

                # Find the method to call in the object instance
                instance_method = getattr(service_self.server.instance, name)

                # Call the instance method
                with service_self.server.lock:
                    result = instance_method(*_um(args), **_um(kwargs))
                return _m({"result": result})

        else:
            # Non-blocking call: we need to call the method on a separate thread and return
            def method(service_self, args, kwargs):
                # Check if admin rights are required
                if admin and not service_self.server.is_admin:
                    raise ProxyDeviceError(
                        f"Non-admin clients cannot run method {name}."
                    )

                # Find the method to call in the object instance
                instance_method = getattr(service_self.server.instance, name)

                # Check if another non-blocking call is already running
                if service_self.server.awaiting_result is not None:
                    raise ProxyDeviceError(
                        f"Current of past non-blocking call still pending."
                    )

                # Grab the lock: better making sure that no-one else is toying
                # with the server for the next steps
                with service_self.server.lock:
                    # Grab client connection to send result as a callback
                    c = service_self.server.this_conn()

                    # Define callback function
                    def callback(result, error):
                        # Send result or error to client
                        result_and_error = _m({"result": result, "error": error})
                        try:
                            c.root.notify_result(result_and_error)
                        except EOFError:
                            # This happens if keyboard interrupt killed the client
                            pass

                        # Either way we are done with this call so we reset the
                        # attribute holding the thread.
                        service_self.server.awaiting_result = None

                    # Create the thread and start it
                    service_self.server.awaiting_result = Future(
                        instance_method,
                        args=_um(args),
                        kwargs=_um(kwargs),
                        callback=callback,
                    )
                return _m({"result": None})

        # Attach the method to the service with "exposed_" prefix as per rpyc
        setattr(cls, f"exposed_{name}", method)

    @classmethod
    def _new_exposed_property(cls, name, admin):
        """
        Add "exposed" property getter and setter to the server service class.
        The resulting method will be called by the client through usual
        property interaction.

        Parameters:
        name (str): The name of the property
        admin (bool): If True, admin rights are required
        """

        # Getter
        def get_method(service_self):
            # Call getattr on the instance
            with service_self.server.lock:
                result = getattr(service_self.server.instance, name)

            return _m({"result": result})

        # Setter
        def set_method(service_self, value):
            # Check if admin rights are required
            if admin and not service_self.server.is_admin:
                raise ProxyDeviceError(f"Non-admin clients cannot set property {name}.")

            # Call setattr on the instance
            with service_self.server.lock:
                setattr(service_self.server.instance, name, _um(value))
            return _m({"result": None})

        # Attach the two methods to the service.
        setattr(cls, f"exposed__get_{name}", get_method)
        setattr(cls, f"exposed__set_{name}", set_method)


class ClientServiceBase(rpyc.Service):
    """
    The base class for the client service exposed to the server.
    """

    # To be replaced by the actual client object when subclassed
    client = None

    # To be replaced by a real logger when the object is subclassed
    exposed_logger = None

    def on_connect(self, conn):
        """
        Manage new connection

        This is the service exposed by the client to the remote server
        """
        # Store server connection object
        self.conn = conn

        # Call parent class connect
        super().on_connect(conn)

    def exposed_print(self, *objects, sep=' ', end='\n', file=sys.stdout, flush=False):
        """
        Print string locally
        """
        builtins.print(*objects, sep=sep, end=end, file=file, flush=flush)

    def exposed_input(self, prompt=None):
        """
        Get input locally
        """
        return input(prompt)

    def exposed_notify_result(self, result_and_error):
        """
        Called by server's "awaiting_result" thread when done.
        """
        self.client.logger.debug("Non-blocking call finished.")
        self.client.awaited_result = _um(result_and_error)
        self.client.result_flag.set()


class ProxyClientBase:
    """
    Base class for Proxy Client.
    """

    # These class attributes are set in subclasses created by the proxydevice decorator
    ADDRESS = None
    API = None

    SERVE_INTERVAL = 0.0
    SLEEP_INTERVAL = 0.1
    RECONNECT_INTERVAL = 3.0

    def __init__(self, admin=True, name=None, args=None, kwargs=None, clean=True, reconnect=True):
        """
        Base class for client proxy. Subclasses are created dynamically by the
        `proxydevice` decorator.

        Parameters:
        admin (bool): Whether admin rights should be requested
        name (str): an optional name for this client
        args (tuple): args to pass to the server if the remote object has not
                      been instantiated
        kwargs (dicts): same as args above
        clean (bool): If false, non-blocking calls will not "fake block"
                      awaiting result.
        reconnect(bool): If true, keep trying to reconnect when the server is lost.
        """
        self.name = self.__class__.__name__
        self.client_name = name or self.name
        self.clean = clean
        self.reconnect = reconnect

        # Statistics
        self.stats = {'startup': time.time(),
                      'reply_number': 0,
                      'total_reply_time': 0.,
                      'total_reply_time2': 0.,
                      'min_reply_time': 100.,
                      'max_reply_time': 0.,
                      'last_reply_time': 0.}

        # Create logger
        self.logger = rootlogger.getChild(self.__class__.__name__)

        # rpyc connection
        self.conn = None
        self.serving_thread = None
        self._connection_failed = False
        self.first_connect = True
        self._active = False
        self._terminate = False
        self.connect()

        # Result-ready-flag
        self.result_flag = threading.Event()
        self.awaited_result = None

        # Instantiate remote object if needed
        if args is not None or kwargs is not None:
            self.conn.root.create_instance(args, kwargs)

        # Ask for admin
        self.conn.root.ask_admin(admin=admin)

        # For thread clean up
        atexit.register(self._stop)

    def connect(self):
        """
        Initial connection. Will return only when the connection is established
        to continue initialization.
        """
        def catch_result(r, e):
            if e is None:
                return
            self._connection_failed = True

        self.serving_thread = Future(self._serve, callback=catch_result)

        # Wait for connection to be established.
        while True:
            if self.conn is not None:
                return
            if self._connection_failed:
                raise ProxyDeviceError('Connection failed')
            time.sleep(0.05)

    def disconnect(self):
        """
        Disconnect from server
        """
        self._stop()
        self._terminate = True

    def kill_server(self):
        self.conn.root.kill()

    def _serve(self):
        """
        Serve rpyc incoming connections. This replaces rpyc.BgServingThread, which
        is not robust enough to disconnect events.
        All exceptions have to be caught because this is running on a separate thread.
        """
        # Wrap everything in a loop for reconnect.
        while not self._terminate:
            try:
                # rpyc connection
                self.conn = rpyc.connect(
                    service=self._create_service(),
                    host=self.ADDRESS[0],
                    port=self.ADDRESS[1],
                )
            except ConnectionRefusedError:
                # No server present
                if self.first_connect or not self.reconnect:
                    self.logger.error(f"Connection to {self.ADDRESS} refused. Is the server running?")
                    raise

                # Try reconnecting
                self.logger.info(f"Connection to {self.ADDRESS} is lost. Reconnecting...")
                time.sleep(self.RECONNECT_INTERVAL)
                continue

            # Connected!
            if self.first_connect:
                self.logger.info(f"Connected to {self.ADDRESS}.")
                self.first_connect = False
            else:
                self.logger.info(f"Reconnected.")

            # Start serving
            self._active = True
            try:
                while self._active:
                    self.conn.serve(self.SERVE_INTERVAL)
                    time.sleep(self.SLEEP_INTERVAL)  # to reduce contention
                break
            except EOFError:
                # Connection closed!
                self.logger.warning("Connection lost.")
                if self.reconnect:
                    continue
                raise
        try:
            self.conn.close()
        except Exception:
            pass
        self.logger.info("Connection closed.")

    def ask_admin(self, admin=None, force=None):
        """
        Query or request admin status
        ask_admin() -> current admin status (True or False)
        ask_admin(admin=True) -> request admin status
        ask_admin(admin=False) -> rescind admin status
        ask_admin(admin=True, force=True) -> force admin status
        """
        return self.conn.root.ask_admin(admin=admin, force=force)

    def abort(self):
        """
        Call the remote interrupt method.
        """
        self.conn.root.abort()

    def _stop(self):
        """
        Close connections
        """
        self._active = False

    def _create_service(self):
        """
        Create a service subclass with appropriate class attributes.
        """

        class ClientService(ClientServiceBase):
            client = self
            exposed_logger = rpyc.restricted(
                self.logger, ["debug", "info", "warning", "error", "critical"]
            )

        return ClientService

    def _update_stats(self, t0, t1):
        """
        Update internal timing statistics.
        """
        dt = t1 - t0
        self.stats['reply_number'] += 1
        self.stats['total_reply_time'] += dt
        self.stats['total_reply_time2'] += dt * dt
        minr = self.stats['min_reply_time']
        maxr = self.stats['max_reply_time']
        self.stats['min_reply_time'] = min(dt, minr)
        self.stats['max_reply_time'] = max(dt, maxr)
        self.stats['last_reply_time'] = t0

    @classmethod
    def _new_property(cls, name, doc):
        """
        Add property to subclass, connected to remote object call.

        Parameters:
        name (str): property name
        doc (str): doc string
        """

        # Create getter
        def fget(client_self):
            t0 = time.time()
            method = getattr(client_self.conn.root, f"_get_{name}")
            reply = _um(method())
            client_self._update_stats(t0, time.time())
            return reply["result"]

        # Create setter
        def fset(client_self, value):
            t0 = time.time()
            method = getattr(client_self.conn.root, f"_set_{name}")
            method(_m(value))
            client_self._update_stats(t0, time.time())

        # Set name
        fget.__name__ = name
        fset.__name__ = name

        # Create property
        new_prop = property(fget, fset, None, doc=doc)
        setattr(cls, name, new_prop)

    @classmethod
    def _new_method(cls, name, doc, signature, block=True):
        """
        Add method to subclass, connected to remote object call.

        Parameters:
        name (str): property name
        doc (str): doc string
        signature (str): method signature. Used for documentation
        block (bool): whether the call will be blocking on server side.
        """
        # Create method that calls the remote method
        if block:
            # In blocking mode, we just request the result and wait
            def method(client_self, *args, **kwargs):
                t0 = time.time()
                service_method = getattr(client_self.conn.root, name)
                reply = _um(service_method(_m(args), _m(kwargs)))
                client_self._update_stats(t0, time.time())
                return reply["result"]

        else:
            # In non-blocking mode, we have to wait for result
            # and catch keyboard interrupts to try and abort the command
            def method(client_self, *args, **kwargs):
                # Find remote method to call
                service_method = getattr(client_self.conn.root, name)

                # This calls the remote method, but since it is non-blocking it returns immediately
                reply = _um(service_method(_m(args), _m(kwargs)))

                # Reset awaited result
                client_self.awaited_result = None
                client_self.result_flag.clear()

                if not client_self.clean:
                    # clean is False, do not "fake-block"
                    return reply

                # Wait for result. This loop catches keyboard interrupts
                emergency_stop = False
                while True:
                    if emergency_stop:
                        # We are here because a keyboard interrupt was set
                        client_self.abort()
                        return
                    try:
                        # Wait for result_flag to be set
                        if client_self.result_flag.wait(1):
                            # result_flag has been set. Clear it
                            client_self.result_flag.clear()
                            # Grab the result
                            reply = client_self.awaited_result
                            error = reply.pop("error", None)
                            if error:
                                raise error

                            # return the result
                            return reply["result"]
                    except KeyboardInterrupt:
                        # Set switch and continue to call abort.
                        emergency_stop = True
                        continue

        # Set method name and documentation
        method.__name__ = name
        doc = f"{name}{signature}\n" + doc
        method.__doc__ = doc

        # Attach method to subclass
        setattr(cls, name, method)


class ProxyServerBase:
    """
    Holding the device instance and serving clients.
    """

    # These class attributes are set in subclasses created by the proxydevice decorator
    ADDRESS = None
    API = None
    CLS = None

    def __init__(self, instantiate=True, instance_args=None, instance_kwargs=None):
        """
        Base class for server proxy. Subclasses are created dynamically by the
        proxydevice decorator and attaches the defaults ADDRESS, API and CLS as
        class attributes.

        Parameters:
        instantiate (bool): if True, create immediately the internal instance
                            of self.cls, using the provided args/kwargs. If
                            False, instantiation will proceed with the first
                            client connection.
        instance_args/kwargs: args, kwargs to pass for class instantiation.
        """
        # Create logger
        self.logger = rootlogger.getChild(self.__class__.__name__)
        self.name = self.__class__.__name__.lower()

        # instance of the class cls once we have received the initialization
        # parameters from the first client (or provided here at construction)
        self.instance = None

        # The instance method that gets called when an emergency stop is requested
        self.interrupt_method = None

        # The non-blocking thread
        self.awaiting_result = None

        # Dict of connected clients
        self.clients = {}

        # Lock to ensure instance is accessed synchronously
        self.lock = threading.Lock()

        # The rpyc server runs itself on a thread
        self.serving_thread = None
        self.rpyc_server = None

        # A variable telling who is admin
        self.admin = None

        atexit.register(self.stop)

        if instantiate:
            self.create_instance(args=instance_args, kwargs=instance_kwargs)

        # Create the service from API
        self.service = self._create_service()

        # Start serving
        self.activate()

    def activate(self):
        """
        Start serving
        """
        # Create rpyc threaded server
        self.rpyc_server = ThreadedServer(
            service=self.service,
            port=self.ADDRESS[1],
            protocol_config={
                "allow_all_attrs": True,
                "allow_setattr": True,
                "allow_delattr": True,
            },
            disconnect_callback=self.del_client,
        )

        # Replace print and input
        self.logger.info("Rerouting 'print' and 'input'")
        mods = [sys.modules[cn.__module__] for cn in [self.instance.__class__] + list(self.instance.__class__.__bases__) if cn.__module__ != 'builtins']

        for mod in mods:
            mod.print = self._proxy_print
            mod.input = self._proxy_input

        # Start server on separate thread
        self.serving_thread = threading.Thread(
            target=self.rpyc_server.start, daemon=True
        )
        self.serving_thread.start()

    def wait(self):
        """
        Wait until the server stops.
        """
        if self.serving_thread is not None and self.serving_thread.is_alive():
            self.serving_thread.join()

    def stop(self):
        """
        Stop serving.
        """
        try:
            self.rpyc_server.close()
        except AttributeError:
            # rpyc_server might already be None
            pass

        # Clean up
        self.logger.info("Reseting builtin 'print' and 'input'")
        mods = [sys.modules[cn.__module__] for cn in [self.instance.__class__] + list(self.instance.__class__.__bases__) if cn.__module__ != 'builtins']
        for mod in mods:
            mod.print = builtins.print
            mod.input = builtins.input

    def _create_service(self):
        """
        Factory for rpyc Service class based on API.

        This looks complicated because of the dynamically generated
        methods.
        """
        # Create subclass for the rpyc service
        WrapService = type("WrapService", (WrapServiceBase,), {})

        # Attach this instance of the server
        WrapService.server = self

        # Create exposed methods for all elements of the API
        for name, api_info in self.API.items():
            if api_info["property"]:
                WrapService._new_exposed_property(name, api_info["admin"])
            else:
                WrapService._new_exposed_method(
                    name, api_info["admin"], block=api_info["block"]
                )

        return WrapService

    @property
    def this_id(self):
        return threading.get_ident()

    def this_conn(self):
        """
        Return the connection object for this thread
        """
        # The id of the calling client
        id = self.this_id
        c = self.clients.get(id, None)
        if c is None:
            raise ProxyDeviceError(f"Thread {id} has no associated connected client!")
        return c

    def ask_admin(self, admin, force):
        """
        Manage admin requests
        """
        # This is the proxy for the remote (client) logger
        rlogger = self.this_conn().root.logger
        id = self.this_id

        if admin is None:
            if self.admin is None:
                rlogger.warning("No client is currently admin")
                return False
            is_admin = self.admin == id
            if is_admin:
                rlogger.info("Client is admin")
            else:
                rlogger.info("Client is not admin")
            return is_admin
        if admin:
            if self.admin is None:
                self.admin = id
                return True
            elif self.admin == id:
                rlogger.warning("Client aldeady admin")
                return True
            elif force:
                self.admin = id
                rlogger.info("Client now admin (forced)")
                return True
            else:
                return False
        else:
            if self.admin != id:
                rlogger.warning("Client was not admin")
                return None
            self.admin = None
            rlogger.info("Client not admin anymore")
            return True

    @property
    def is_admin(self):
        """
        True only if current client is admin.
        """
        return self.admin == self.this_id

    def _proxy_print(self, *objects, sep=' ', end='\n', file=None, flush=False):
        """
        Print locally and on client.
        """
        # Print to stdout
        builtins.print(*objects, sep=sep, end=end, file=file, flush=flush)

        # Print to client stdout
        cl_conn = self.clients.get(self.admin, None)
        if cl_conn is not None:
            try:
                cl_conn.root.print(*objects, sep=sep, end=end, file=file, flush=flush)
            except:
                builtins.print(traceback.format_exc())
                self.logger.error('Remote printing failed.')

    def _proxy_input(self, prompt=None):
        """
        Input through client.
        """
        cl_conn = self.clients.get(self.admin, None)
        if cl_conn is None:
            raise ProxyDeviceError("Cannot use input without admin client!")

        return cl_conn.root.input(prompt=prompt)

    def new_client(self, id, conn):
        """
        Called by a service on a new client connection, from it's own thread. Stores
        the rpyc connection object for future interactions.
        """
        self.clients[id] = conn

    def del_client(self, conn):
        """
        Called by the ThreadedServer instance upon disconnect.
        """
        id = self.this_id
        if not self.clients.pop(id, None):
            self.logger.error("Disconnecting client not found!")
        elif id == self.admin:
            self.logger.info(f"Admin client {id} disconnected")
            self.admin = None
        else:
            self.logger.info(f"Client {id} disconnected")

    def create_instance(self, args=None, kwargs=None):
        """
        Create the instance of the wrapped class, using args and kwargs as initialization parameters
        """
        args = args or ()
        kwargs = kwargs or {}

        # Raise error if instance already exists
        if self.instance is not None:
            raise RuntimeError(
                f"Instance of class {self.instance.__class__.__name__} already exists."
            )

        # Instantiate the wrapped object
        try:
            self.instance = self.CLS(*args, **kwargs)
        except BaseException as error:
            self.logger.critical("Class instantiation failed!", exc_info=True)
            self._stopping = True
            self.instance = None
            raise

        # Look for interrupt call
        self.interrupt_method = None
        for method_name, api_info in self.API.items():
            if api_info.get("interrupt"):
                self.interrupt_method = getattr(self.instance, method_name)
                self.logger.info(f"Method {method_name} is the abort call.")

        self.logger.info("Created instance of wrapped class.")


class proxycall:
    """
    Decorator to tag a method or property to be exposed for remote access.
    """

    def __init__(self, admin=False, block=True, interrupt=False, **kwargs):
        """
        Decorator to tag a method or property to be exposed for remote access.

        Parameters:
        admin (bool): whether admin rights are required to execute command.
        block (bool): Wait for the function to return.
        interrupt (bool): if True, declare this method as the method to call
                          when SIG_INT is caught on client side.
        kwargs: anything else that might be needed in the future.
        """
        self.admin = admin
        self.block = block
        self.interrupt = interrupt
        self.kwargs = kwargs

    def __call__(self, f):
        """
        Decorator call.
        This attaches a dictionary called api_call to methods and properties,
        which are then scanned by the proxydevice decorator.
        """
        api_info = {
            "admin": self.admin,
            "block": self.block,
            "interrupt": self.interrupt,
        }
        api_info.update(self.kwargs)
        if type(f) is property:
            api_info["property"] = True
            api_info["doc"] = f.fget.__doc__
            api_info["name"] = f.fget.__name__
            api_info["signature"] = None
            f.fget.api_info = api_info
        else:
            api_info["property"] = False
            api_info["doc"] = f.__doc__
            api_info["name"] = f.__name__
            api_info["signature"] = str(inspect.signature(f))
            f.api_info = api_info
        return f


class proxydevice:
    """
    Decorator that does the main magic.
    """

    def __init__(self, address=None, clean=True, stream=True, **kwargs):
        """
        Decorator initialization.

        Parameters:
        address (str, int): (IP, port)of the serving address. If None, will
                            have to be provided as an argument.
        clean (bool): whether the client side should receive replies in the
                      same format as for the native class. If false, blocking
                      calls return immediately.
        stream (bool): If True, mirror locally device's stdout and stderr
        kwargs: kept for compatibility
        """
        self.address = address
        self.clean = clean
        self.stream = stream

    def __call__(self, cls):
        """
        Decorator call. This creates a ServerBase and a ClientBase subclass.
        The latter gets populated with all fake methods and properties that
        make calls to the server through the rpyc connection.
        """

        # Extract API info
        API = {}
        # Looping through __dict__ misses all methods of parent class(es)
        # So we need to do it with getattr
        for k in dir(cls):
            try:
                v = getattr(cls, k)
                if type(v) is property:
                    api_info = v.fget.api_info
                else:
                    api_info = v.api_info
            except AttributeError:
                continue
            API[k] = api_info

        # Define server subclass and set default values
        proxyserver_name = f"{cls.__name__}ProxyServer"
        Server = type(proxyserver_name, (ProxyServerBase,), {})
        Server.ADDRESS = self.address
        Server.API = API
        Server.CLS = cls

        # Define client subclass
        proxyclient_name = f"{cls.__name__}ProxyClient"
        Client = type(proxyclient_name, (ProxyClientBase,), {})
        Client.ADDRESS = self.address
        Client.API = API

        # Create all fake methods and properties for Client
        for name, api_info in API.items():
            signature = api_info["signature"] or "(*args, **kwargs)"
            doc = api_info["doc"] or ""
            try:
                if api_info["property"]:
                    Client._new_property(name, doc)
                    logger.debug(f"{proxyclient_name}: Inserted property '{name}'.")
                else:
                    Client._new_method(name, doc, signature, block=api_info["block"])
                    logger.debug(f"{proxyclient_name}: Inserted method '{name}'.")
                    if api_info["interrupt"]:
                        logger.debug(f"{proxyclient_name}: Method '{name}' is the abort call.")

            except AttributeError:
                continue

        # Attach server and client objects to decorated class
        cls.Server = Server
        cls.Client = Client
        return cls<|MERGE_RESOLUTION|>--- conflicted
+++ resolved
@@ -4,7 +4,6 @@
 
 Example code:
 
-<<<<<<< HEAD
 ::
 
     @proxydevice(address=("127.0.0.1", 5055))
@@ -72,77 +71,6 @@
     # now a has all methods that have been exposed by the proxycall decorator
     a.get_multiple(5)
      -> 5
-=======
-@proxydevice(address=("127.0.0.1", 5055))
-class A:
-    def __init__(self, x=1):
-        self.x = x
-        self.a = "abc"
-        self.stop = False
-
-    # A non-exposed call
-    def do_something(self, y):
-        self.x += y
-
-    # An exposed call
-    @proxycall()
-    def get_multiple(self, y):
-        # Print is rerouted to the admin client.
-        print(f"The value is {y}")
-        return self.x * y
-
-    # An exposed call allowed only for the client with admin rights
-    @proxycall(admin=True)
-    def set_a(self, a):
-        self.a = a
-
-    # A long task. Must be made non-blocking otherwise the sever will wait for return value
-    @proxycall(admin=True, block=False)
-    def long_task(self):
-        for i in range(10):
-            print(chr(i + 65))
-            time.sleep(1)
-            if self.stop:
-                self.stop = False
-                break
-        return 1
-
-    # Declaring the abort call, to be sent when ctrl-C is hit during a long call.
-    @proxycall(interrupt=True)
-    def abort(self):
-        print("Aborting the long call!")
-        self.stop = True
-
-    # "input" Routed to admin client
-    @proxycall(admin=True)
-    def get_value(self):
-        a = input('Please enter value for "a" :)
-        return a
-
-    # An exposed property
-    @proxycall()
-    @property
-    def x_value(self):
-        return self.x
-
-    @x_value.setter
-    def x_value(self, v):
-        self.x = v
-
-# Create a normal instance:
-a = A()
-
-# OR
-
-# On one computer:
-server = A.Server()
-
-# On another computer:
-a = A.Client()
-# now a has all methods that have been exposed by the proxycall decorator
-a.get_multiple(5)
- -> 5
->>>>>>> 47cd1c2c
 
 This file is part of lab-control-lib
 (c) 2023-2024 Pierre Thibault (pthibault@units.it)
